import randomColor from "randomcolor";
import uuid from "uuid";
import _ from "lodash/object";

export function checkStatus(response) {
  if (response.status >= 200 && response.status < 300) {
    return response;
  } else {
    let error = new Error(response.statusText);
    error["response"] = response;
    throw error;
  }
}

export function timeout(ms, promise) {
  return new Promise(function(resolve, reject) {
    setTimeout(
      function() {
        reject(new Error("timeout"));
      },
      ms
    );
    promise.then(resolve, reject);
  });
}

export function aggregationPrefix(properties) {
  let aggTerms = ["max(", "min(", "sum("];
  for (let k in properties) {
    if (!properties.hasOwnProperty(k)) {
      continue;
    }
    if (k === "count") {
      return ["count", "count"];
    }
    for (let term of aggTerms) {
      if (k.startsWith(term)) {
        return [term.substr(0, term.length - 1), k];
      }
    }
  }
  return ["", ""];
}

function getNameKey(properties, regex) {
  for (let i in properties) {
    if (!properties.hasOwnProperty(i)) {
      continue;
    }
    if (regex.test(i)) {
      return i;
    }
  }
  return "";
}

function shortenName(label) {
  let words = label.split(" "), firstWord = words[0];
  if (firstWord.length > 20) {
    label = [firstWord.substr(0, 9), firstWord.substr(9, 7) + "..."].join(
      "-\n"
    );
  } else if (firstWord.length > 10) {
    label = [firstWord.substr(0, 9), firstWord.substr(9)].join("-\n");
  } else {
    // First word is less than 10 chars so we can display it in full.
    if (words.length > 1) {
      if (words[1].length > 10) {
        label = [firstWord, words[1] + "..."].join("\n");
      } else {
        label = [firstWord, words[1]].join("\n");
      }
    } else {
      label = firstWord;
    }
  }

  return label;
}

function getNodeLabel(properties: Object, regex: string): string {
  var label = "";

  let keys = Object.keys(properties);
  if (keys.length === 1) {
    label = aggregationPrefix(properties)[0];
    if (label !== "") {
      return label;
    }
  }

  let nameKey = getNameKey(properties, regex);
  return properties[nameKey] || "";
}

export function outgoingEdges(nodeId, edgeSet) {
  return edgeSet.get({
    filter: function(edge) {
      return edge.from === nodeId;
    }
  });
}

export function isShortestPath(query) {
  return query.indexOf("shortest") !== -1 &&
    query.indexOf("to") !== -1 &&
    query.indexOf("from") !== -1;
}

export function showTreeView(query) {
  return query.indexOf("orderasc") !== -1 || query.indexOf("orderdesc") !== -1;
}

export function isNotEmpty(response) {
  let keys = Object.keys(response);
  if (keys.length === 0) {
    return false;
  }

  for (let i = 0; i < keys.length; i++) {
    if (keys[i] !== "server_latency" && keys[i] !== "uids") {
      return keys[i].length > 0;
    }
  }
  return false;
}

function hasChildren(node: Object): boolean {
  for (var prop in node) {
    if (Array.isArray(node[prop])) {
      return true;
    }
  }
  return false;
}

function getRandomColor(randomColors) {
  if (randomColors.length === 0) {
    return randomColor();
  }

  let color = randomColors[0];
  randomColors.splice(0, 1);
  return color;
}

// TODO - Needs some refactoring. Too many arguments are passed.
function checkAndAssign(groups, pred, l, edgeLabels, randomColors) {
  // This label hasn't been allocated yet.
  groups[pred] = {
    label: l,
    color: getRandomColor(randomColors)
  };
  edgeLabels[l] = true;
}

// This function shortens and calculates the label for a predicate.
function getGroupProperties(
  pred: string,
  edgeLabels: MapOfBooleans,
  groups: GroupMap,
  randomColors
): Group {
  var prop = groups[pred];
  if (prop !== undefined) {
    // We have already calculated the label for this predicate.
    return prop;
  }

  let l;
  let dotIdx = pred.indexOf(".");
  if (dotIdx !== -1 && dotIdx !== 0 && dotIdx !== pred.length - 1) {
    l = pred[0] + pred[dotIdx + 1];
    checkAndAssign(groups, pred, l, edgeLabels, randomColors);
    return groups[pred];
  }

  for (var i = 1; i <= pred.length; i++) {
    l = pred.substr(0, i);
    // If the first character is not an alphabet we just continue.
    // This saves us from selecting ~ in case of reverse indexed preds.
    if (l.length === 1 && l.toLowerCase() === l.toUpperCase()) {
      continue;
    }
    if (edgeLabels[l] === undefined) {
      checkAndAssign(groups, pred, l, edgeLabels, randomColors);
      return groups[pred];
    }
    // If it has already been allocated, then we increase the substring length and look again.
  }

  groups[pred] = {
    label: pred,
    color: getRandomColor(randomColors)
  };
  edgeLabels[pred] = true;
  return groups[pred];
}

function createAxisPlot(groups) {
  let axisPlot = [];
  for (let pred in groups) {
    if (!groups.hasOwnProperty(pred)) {
      continue;
    }

    axisPlot.push({
      label: groups[pred]["label"],
      pred: pred,
      color: groups[pred]["color"]
    });
  }

  return axisPlot;
}

function extractFacets(val, edgeAttributes, properties) {
  // lets handle @facets between uids here.
  for (let pred in val) {
    if (!val.hasOwnProperty(pred)) {
      continue;
    }

    // pred could either be _ or other predicates. If its a predicate it could have
    // multiple k-v pairs.
    if (pred === "_") {
      edgeAttributes["facets"] = val["_"];
    } else {
      let predFacets = val[pred];
      for (let f in predFacets) {
        if (!predFacets.hasOwnProperty(f)) {
          continue;
        }

        properties["facets"][`${pred}[${f}]`] = predFacets[f];
      }
    }
  }
}

function findAndMerge(nodes, n) {
  let properties = JSON.parse(n.title),
    uid = properties["attrs"]["_uid_"],
    idx = nodes.findIndex(function(node) {
      return node.id === uid;
    });

  if (idx === -1) {
    console.warn("Expected to find node with uid: ", uid);
    return;
  }

  let node = nodes[idx], props = JSON.parse(node.title);
  _.merge(props, properties);
  node.title = JSON.stringify(props);
  // For shortest path, this would overwrite the color and this is fine
  // because actual shortes path is traversed later.
  node.color = n.color;

  if (node.label === "") {
    node.label = n.label;
  }
  if (node.name === "" && n.name !== "") {
    node.name = n.name;
  }
  nodes[idx] = node;
}

export function processGraph(
  response: Object,
  treeView: boolean,
  query: string,
  regex: string
) {
  let nodesQueue: Array<ResponseNode> = [],
    // Contains map of a lable to its shortform thats displayed.
    predLabel: MapOfStrings = {},
    // Map of whether a Node with an Uid has already been created. This helps
    // us avoid creating duplicating nodes while parsing the JSON structure
    // which is a tree.
    uidMap: MapOfBooleans = {},
    edgeMap: MapOfBooleans = {},
    nodes: Array<Node> = [],
    edges: Array<Edge> = [],
    emptyNode: ResponseNode = {
      node: {},
      src: {
        id: "",
        pred: "empty"
      }
    },
    someNodeHasChildren: boolean = false,
    ignoredChildren: Array<ResponseNode> = [],
    // We store the indexes corresponding to what we show at first render here.
    // That we can only do one traversal.
    nodesIndex,
    edgesIndex,
    // level = 0,
    // Picked up from http://graphicdesign.stackexchange.com/questions/3682/where-can-i-find-a-large-palette-set-of-contrasting-colors-for-coloring-many-d
    randomColorList = [
      "#47c0ee",
      "#8dd593",
      "#f6c4e1",
      "#8595e1",
      "#f0b98d",
      "#f79cd4",
      "#bec1d4",
      "#11c638",
      "#b5bbe3",
      "#7d87b9",
      "#e07b91",
      "#4a6fe3"
    ],
    // Stores the map of a label to boolean (only true values are stored).
    // This helps quickly find if a label has already been assigned.
    groups = {},
    displayLabel,
    fullName,
    regexEx = new RegExp(regex);

  for (var k in response) {
    if (!response.hasOwnProperty(k)) {
      return;
    }

    someNodeHasChildren = false;
    ignoredChildren = [];

    if (k !== "server_latency" && k !== "uids") {
      let block = response[k];
      for (let i = 0; i < block.length; i++) {
        let rn: ResponseNode = {
          node: block[i],
          src: {
            id: "",
            pred: k
          }
        };

        if (hasChildren(block[i])) {
          someNodeHasChildren = true;
          nodesQueue.push(rn);
        } else {
          ignoredChildren.push(rn);
        }
      }

      // If no root node has children , then we add all root level nodes to the view.
      if (!someNodeHasChildren) {
        nodesQueue.push.apply(nodesQueue, ignoredChildren);
      }
    }
  }

  // We push an empty node after all the children. This would help us know when
  // we have traversed all nodes at a level.
  nodesQueue.push(emptyNode);

  while (nodesQueue.length > 0) {
    let obj = nodesQueue.shift();

    // Check if this is an empty node.
    if (Object.keys(obj.node).length === 0 && obj.src.pred === "empty") {
      // Only nodes and edges upto nodesIndex, edgesIndex are rendered on first load.
      if (nodesIndex === undefined && nodes.length > 50) {
        // Nodes upto level 1 are rendered only if the total number is less than 100. Else only
        // nodes at level 0 are rendered.
        nodesIndex = nodes.length;
        edgesIndex = edges.length;
      }

      // If no more nodes left, then we can break.
      if (nodesQueue.length === 0) {
        break;
      }

      nodesQueue.push(emptyNode);
      // level++;
      continue;
    }

    let properties: MapOfStrings = {
      attrs: {},
      facets: {}
    },
      id: string,
      edgeAttributes = {
        facets: {}
      },
      uid: string;

    // Some nodes like results of aggregation queries, max , min, count etc don't have a
    // _uid_, so we need to assign thme one.
    uid = obj.node["_uid_"] === undefined ? uuid() : obj.node["_uid_"];
    id = treeView
      ? // For tree view, the id is the join of ids of this node
        // with all its ancestors. That would make it unique.
        [obj.src.id, uid].filter(val => val).join("-")
      : uid;

    for (let prop in obj.node) {
      if (!obj.node.hasOwnProperty(prop)) {
        continue;
      }

      // We can have a key-val pair, another array or an object here (in case of facets)
      let val = obj.node[prop];
      if (Array.isArray(val)) {
        // These are child nodes, lets add them to the queue.
        let arr = val, xposition = 1;
        for (let j = 0; j < arr.length; j++) {
          // X position makes sure that nodes are rendered in the order they are received
          // in the response.
          arr[j]["x"] = xposition++;
          nodesQueue.push({
            node: arr[j],
            src: {
              pred: prop,
              id: id
            }
          });
        }
      } else if (typeof val === "object") {
        if (prop === "@facets") {
          extractFacets(val, edgeAttributes, properties);
        }
      } else {
        properties["attrs"][prop] = val;
      }
    }

    let nodeAttrs = properties["attrs"],
      // aggrTerm can be count, min or max. aggrPred is the actual predicate returned.
      [aggrTerm, aggrPred] = aggregationPrefix(nodeAttrs),
      name = aggrTerm !== "" ? aggrTerm : obj.src.pred,
      props = getGroupProperties(name, predLabel, groups, randomColorList),
      x = nodeAttrs["x"];

    delete nodeAttrs["x"];

    if (aggrTerm !== "") {
      displayLabel = nodeAttrs[aggrPred];
    } else {
      fullName = regex === "" ? "" : getNodeLabel(nodeAttrs, regexEx);
      displayLabel = shortenName(fullName);
    }

    let n: Node = {
      id: id,
      uid: obj.node["_uid_"],
      x: x,
      // For aggregation nodes, label is the actual value, for other nodes its
      // the value of name.
      label: displayLabel,
      title: JSON.stringify(properties),
      color: props.color,
      group: obj.src.pred,
      name: fullName
    };

    if (uidMap[id] === undefined) {
      // For tree view, we can't push duplicates because two query blocks might have the
      // same root node and child elements won't really have the same uids as their uid is a
      // combination of all their ancestor uids.
      uidMap[id] = true;
      nodes.push(n);
    } else {
      // We have already put this node. So we need to find the node in nodes,
      // merge new properties and put it back.
      findAndMerge(nodes, n);
    }

    // Render only first 1000 nodes on first load otherwise graph can get stuck.
    if (nodes.length > 1000 && nodesIndex === undefined) {
      nodesIndex = nodes.length;
      edgesIndex = edges.length;
    }

    // Root nodes don't have a source node, so we don't want to create any edge for them.
    if (obj.src.id === "") {
      continue;
    }

    let fromTo = [obj.src.id, id].filter(val => val).join("-");

    if (edgeMap[fromTo]) {
      let edgeIdx = edges.findIndex(function(edge) {
        return edge.from === obj.src.id && edge.to === id;
      });
      if (edgeIdx === -1) {
        continue;
      }

      let oldEdge = edges[edgeIdx], edgeTitle = JSON.parse(oldEdge.title);
      // This is helpful in case of shortest path results so that we can get
      // the edge weights.
      _.merge(edgeAttributes, edgeTitle);
      oldEdge.title = JSON.stringify(edgeAttributes);
      edges[edgeIdx] = oldEdge;
    } else {
      edgeMap[fromTo] = true;

      var e: Edge = {
        from: obj.src.id,
        to: id,
        title: JSON.stringify(edgeAttributes),
        label: props.label,
        color: props.color,
        arrows: "to"
      };
      edges.push(e);
    }
  }

  return [nodes, edges, createAxisPlot(groups), nodesIndex, edgesIndex];
}

export function sortStrings(a, b) {
  var nameA = a.toLowerCase(), nameB = b.toLowerCase();
  if (
    nameA < nameB //sort string ascending
  )
    return -1;
  if (nameA > nameB) return 1;
  return 0; //default return value (no sorting)
}

export function dgraphAddress() {
<<<<<<< HEAD
  return window.SERVER_ADDRESS;
=======
  if (process.env.NODE_ENV === "production") {
    // This is defined in index.html and we get it from the url.
    return window.SERVER_URL;
  }

  // For development, we just connect to the Dgraph server at http://localhost:8080.
  return "http://localhost:8080";
>>>>>>> 510d2c2d
}<|MERGE_RESOLUTION|>--- conflicted
+++ resolved
@@ -526,9 +526,6 @@
 }
 
 export function dgraphAddress() {
-<<<<<<< HEAD
-  return window.SERVER_ADDRESS;
-=======
   if (process.env.NODE_ENV === "production") {
     // This is defined in index.html and we get it from the url.
     return window.SERVER_URL;
@@ -536,5 +533,4 @@
 
   // For development, we just connect to the Dgraph server at http://localhost:8080.
   return "http://localhost:8080";
->>>>>>> 510d2c2d
 }